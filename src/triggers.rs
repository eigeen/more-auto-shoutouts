use std::{
    collections::HashMap,
    sync::{
        atomic::{self, AtomicI32, Ordering},
        Arc,
    },
};

use async_trait::async_trait;
use chrono::{DateTime, Duration, Utc};
use futures::{stream, StreamExt};
use log::debug;
use mhw_toolkit::game_util;
use once_cell::sync::Lazy;
use rand::Rng;
use tokio::sync::{Mutex, RwLock};

use crate::{
    conditions::{
        charge_blade::ChargeBladeCondition, damage::DamageCondition, fsm::FsmCondition,
        insect_glaive::InsectGlaiveCondition, longsword::LongswordCondition, quest_state::QuestStateCondition,
        use_item::UseItemCondition, weapon_id::WeaponTypeCondition,
    },
    configs::{self, ActionMode, TriggerCondition},
    event::{Event, EventType},
    game_context::Context,
};

pub type ActionContext = Option<HashMap<String, String>>;
pub type SharedContext = Arc<RwLock<Context>>;

static CHAT_MESSAGE_SENDER: Lazy<game_util::ChatMessageSender> = Lazy::new(|| game_util::ChatMessageSender::new());

#[async_trait]
pub trait AsTriggerCondition: Send + Sync {
    async fn check(&self, event: &Event) -> bool;
    fn event_type(&self) -> EventType;
    async fn get_action_context(&self) -> ActionContext {
        None
    }
}

#[async_trait]
pub trait AsCheckCondition: Send + Sync {
    async fn check(&self) -> bool;
}

#[async_trait]
pub trait AsAction: Send + Sync {
    async fn execute(&self, context: &ActionContext);
    async fn reset(&self);
}

#[async_trait]
pub trait AsTrigger: Send + Sync {
    fn event_type(&self) -> EventType;
    async fn on_event(&mut self, event: &Event);
    async fn on_event_reset(&mut self);
}

pub struct TriggerBuilder {
    name: Option<String>,
    actions: Vec<Box<dyn AsAction>>,
    trigger_condition: Box<dyn AsTriggerCondition>,
    check_conditions: Vec<Box<dyn AsCheckCondition>>,
    action_mode: ActionMode,
    cooldown: Option<SingleCoolDown>,
    event_type: EventType,
    action_idx: AtomicI32,
}

/// wrapper of `TriggerBuilder`
pub struct TriggerFns {
    builder: TriggerBuilder,
}

impl TriggerFns {
    pub fn new(builder: TriggerBuilder) -> Self {
        Self { builder }
    }

    pub async fn execute(&mut self, event: &Event) {
        if !self.builder.check_conditions(event).await {
            return;
        }
        let action_ctx = self.builder.trigger_condition.get_action_context().await;
        match self.builder.action_mode {
            ActionMode::SequentialAll => {
                // 顺序执行所有Action
                stream::iter(self.builder.actions.iter())
                    .for_each(|e| {
                        let action_ctx = action_ctx.clone();
                        async move {
                            e.execute(&action_ctx).await;
                        }
                    })
                    .await;
            }
            ActionMode::SequentialOne => {
                self.builder.execute_next_action(&action_ctx).await;
            }
            ActionMode::Random => {
                self.builder.execute_random_one(&action_ctx).await;
            }
        }
    }

    pub async fn reset(&mut self) {
        match self.builder.action_mode {
            ActionMode::SequentialAll => {
                stream::iter(self.builder.actions.iter())
                    .for_each(|e| async move {
                        e.reset().await;
                    })
                    .await;
            }
            _ => {}
        }
    }
}

impl TriggerBuilder {
    pub fn new(trigger_condition: Box<dyn AsTriggerCondition>) -> TriggerBuilder {
        let event_type = trigger_condition.event_type();
        TriggerBuilder {
            name: None,
            actions: Vec::new(),
            trigger_condition,
            check_conditions: Vec::new(),
            action_mode: ActionMode::SequentialAll,
            cooldown: None,
            event_type,
            action_idx: AtomicI32::new(0),
        }
    }

    pub fn set_name(&mut self, name: &str) {
        self.name = Some(name.to_string());
    }

    pub fn set_cooldown(&mut self, cooldown: SingleCoolDown) {
        self.cooldown = Some(cooldown);
    }

    pub fn set_action_mode(&mut self, action_mode: ActionMode) {
        self.action_mode = action_mode;
    }

    pub fn add_action(&mut self, event: Box<dyn AsAction>) {
        self.actions.push(event);
    }

    pub fn add_check_condition(&mut self, cond: Box<dyn AsCheckCondition>) {
        self.check_conditions.push(cond);
    }

    pub fn build(self) -> Trigger {
        let name = self.name.clone();
        let event_type = self.event_type.clone();
        let trigger_fns = TriggerFns::new(self);

        Trigger {
            name,
            trigger_fns,
            event_type,
        }
    }

    async fn check_conditions(&self, event: &Event) -> bool {
        // 状态重置条件判断
        if let ActionMode::SequentialOne = self.action_mode {
            if let Event::QuestStateChanged { new, old, .. } = event {
                // 进入据点或离开据点时
                if *new == 1 || *old == 1 {
                    // reset idx
                    self.action_idx.store(0, Ordering::SeqCst);
                    // reset cooldown
                    if let Some(cooldown) = &self.cooldown {
                        cooldown.reset().await;
                    }
                }
            }
        }
        // 判断延迟触发器
        // TODO
        // 判断触发器
        if !self.trigger_condition.check(event).await {
            return false;
        }
        // 判断检查器
        let checked = stream::iter(self.check_conditions.iter()).all(|c| async move { c.check().await }).await;
        if !checked {
            return false;
        }
        // 判断冷却
        if let Some(cd) = &self.cooldown {
            if !cd.check_set().await {
                return false;
            }
        };
        true
    }

    async fn execute_next_action(&self, action_ctx: &ActionContext) {
        let mut action_idx = self.action_idx.fetch_add(1, Ordering::SeqCst);
        if action_idx >= self.actions.len() as i32 {
            self.action_idx.store(1, Ordering::SeqCst);
            action_idx = 0;
        }
        self.actions[action_idx as usize].execute(action_ctx).await;
    }

    async fn execute_random_one(&self, action_ctx: &ActionContext) {
        let idx = rand::thread_rng().gen_range(0..self.actions.len());
        self.actions[idx].execute(action_ctx).await;
    }
}

pub struct Trigger {
    name: Option<String>,
    trigger_fns: TriggerFns,
    event_type: EventType,
}

impl std::fmt::Debug for Trigger {
    fn fmt(&self, f: &mut std::fmt::Formatter<'_>) -> std::fmt::Result {
        f.debug_struct("Trigger").field("name", &self.name).field("event_type", &self.event_type).finish()
    }
}

#[async_trait]
impl AsTrigger for Trigger {
    fn event_type(&self) -> EventType {
        self.event_type.clone()
    }

    async fn on_event(&mut self, event: &Event) {
        self.trigger_fns.execute(event).await
    }

    /// 重置触发器触发次数
    async fn on_event_reset(&mut self) {
        self.trigger_fns.reset().await
    }
}

pub struct SendChatMessageEvent {
    msg: String,
    cnt: AtomicI32,
    enabled_cnt: bool
}

impl SendChatMessageEvent {
    pub fn new(msg: &str, enabled_cnt: bool) -> Self {
        SendChatMessageEvent {
            msg: msg.to_string(),
<<<<<<< HEAD
            cnt: AtomicI32::new({
                if enabled_cnt {
                    -1
                } else {
                    1
                }
            }),
=======
            cnt: AtomicI32::new(1),
            enabled_cnt
>>>>>>> ca0cf538
        }
    }
}

#[async_trait]
impl AsAction for SendChatMessageEvent {
    async fn execute(&self, action_ctx: &ActionContext) {
        let mut msg = self.msg.clone();
        if let Some(context) = action_ctx {
            for (key, value) in context {
                let placeholder = format!("{{{{{}}}}}", key); // placeholder = "{{ key }}"
                msg = msg.replace(&placeholder, value);
            }
        };
        if self.enabled_cnt {
            msg = msg.replace("%d", &self.cnt.fetch_add(1, atomic::Ordering::SeqCst).to_string());
        }
        CHAT_MESSAGE_SENDER.send(&msg);
    }
<<<<<<< HEAD
    async fn reset(&self) {
        self.cnt.store(1, atomic::Ordering::SeqCst);
=======
    fn reset(&self) {
        if self.enabled_cnt {
            self.cnt.store(1, atomic::Ordering::SeqCst);
        }
>>>>>>> ca0cf538
    }
}

/// 触发器管理
pub struct TriggerManager {
    triggers: HashMap<EventType, Vec<Arc<Mutex<Trigger>>>>,
    all_triggers: Vec<Arc<Mutex<Trigger>>>,
    shared_ctx: Arc<RwLock<Context>>,
}

impl std::fmt::Debug for TriggerManager {
    fn fmt(&self, f: &mut std::fmt::Formatter<'_>) -> std::fmt::Result {
        f.debug_struct("TriggerManager").field("triggers.len", &self.triggers.len()).finish()
    }
}

impl TriggerManager {
    pub fn new(shared_ctx: SharedContext) -> Self {
        TriggerManager {
            triggers: HashMap::new(),
            all_triggers: Vec::new(),
            shared_ctx,
        }
    }

    pub async fn register_trigger(&mut self, trigger: Trigger) {
        let shared_trigger = Arc::new(Mutex::new(trigger));
        {
            let locked = shared_trigger.lock().await;
            self.triggers.entry(locked.event_type()).or_insert_with(Vec::new).push(shared_trigger.clone());
        }
        self.all_triggers.push(shared_trigger);
    }

    pub async fn broadcast(&self, event: &Event) {
        stream::iter(self.all_triggers.iter())
            .for_each_concurrent(None, |trigger| async move { trigger.lock().await.on_event(event).await })
            .await;
    }

    pub async fn broadcast_and_reset(&self, event: &Event) {
        stream::iter(self.all_triggers.iter())
            .for_each_concurrent(None, |trigger| async move {
                let mut locked = trigger.lock().await;
                locked.on_event(event).await;
                locked.on_event_reset().await;
            })
            .await;
    }

    pub async fn update_ctx(&self, ctx: &Context) {
        let mut shared_ctx = self.shared_ctx.write().await;
        *shared_ctx = ctx.clone()
    }

    pub async fn dispatch(&mut self, event: &Event) {
        // 需要广播的消息
<<<<<<< HEAD
        match event.event_type() {
            EventType::QuestStateChanged => {
                self.broadcast_and_reset(event).await;
                return;
            }
            EventType::Damage => {
                self.broadcast(event).await;
=======
        match event {
            Event::QuestStateChanged { new, .. } => {
                if new == &1 {
                    self.broadcast_and_reset(event);
                } else {
                    self.broadcast(event);
                }
                return;
            }
            Event::Damage { .. } => {
                self.broadcast(event);
>>>>>>> ca0cf538
                return;
            }
            _ => {}
        }
        let triggers = self.triggers.get_mut(&event.event_type());
        if let Some(triggers) = triggers {
            stream::iter(triggers.iter_mut())
                .for_each(|trigger| async move {
                    let mut locked = trigger.lock().await;
                    locked.on_event(event).await;
                })
                .await;
        }
    }
}

/// 通过配置注册 Trigger
pub fn register_trigger(t_cfg: &configs::Trigger, shared_ctx: SharedContext) -> Trigger {
    let t_cfg = t_cfg.clone();
    let action_mode = t_cfg.action_mode.unwrap_or(configs::ActionMode::SequentialAll);
    let t_cond = register_trigger_condition(&t_cfg.trigger_on, shared_ctx.clone());

    let mut builder = TriggerBuilder::new(t_cond);
    builder.set_action_mode(action_mode);
    if let Some(name) = &t_cfg.name {
        builder.set_name(name);
    }
    builder.set_cooldown(SingleCoolDown::new(t_cfg.cooldown.unwrap_or(0.0)));
    t_cfg
        .check
        .iter()
        .map(|check_cond| register_check_condition(check_cond, shared_ctx.clone()))
        .for_each(|c| builder.add_check_condition(c));
<<<<<<< HEAD

    t_cfg
        .action
        .iter()
        .filter_map(|item| match t_cfg.enable_cnt {
            Some(true) => register_action(item, true),
            _ => register_action(item, false),
        })
        .for_each(|e| builder.add_action(e));
=======
    
    t_cfg.action.iter().filter_map(|item| match t_cfg.enable_cnt {
        Some(true) => register_action(item, true),
        _ => register_action(item, false)
    }).for_each(|e| builder.add_action(e));
>>>>>>> ca0cf538

    let debug_name: &str = match &builder.name {
        Some(n) => n,
        None => "unnamed",
    };
    debug!(
        "注册 trigger `{}` check({}), action({})",
        debug_name,
        builder.check_conditions.len(),
        builder.actions.len()
    );

    builder.build()
}

fn register_check_condition(
    check_cond: &configs::CheckCondition,
    shared_ctx: SharedContext,
) -> Box<dyn AsCheckCondition> {
    match check_cond {
        configs::CheckCondition::LongswordLevel { .. } => {
            Box::new(LongswordCondition::new_check(&check_cond, shared_ctx))
        }
        configs::CheckCondition::WeaponType { .. } => Box::new(WeaponTypeCondition::new_check(&check_cond, shared_ctx)),
        configs::CheckCondition::QuestState { .. } => Box::new(QuestStateCondition::new_check(&check_cond, shared_ctx)),
        configs::CheckCondition::Fsm { .. } => Box::new(FsmCondition::new_check(&check_cond, shared_ctx)),
    }
}

fn register_trigger_condition(
    trigger_cond: &configs::TriggerCondition,
    shared_ctx: SharedContext,
) -> Box<dyn AsTriggerCondition> {
    match trigger_cond {
        TriggerCondition::LongswordLevelChanged { .. } => {
            Box::new(LongswordCondition::new_trigger(&trigger_cond, shared_ctx))
        }
        TriggerCondition::WeaponType { .. } => Box::new(WeaponTypeCondition::new_trigger(&trigger_cond, shared_ctx)),
        TriggerCondition::QuestState { .. } => Box::new(QuestStateCondition::new_trigger(&trigger_cond, shared_ctx)),
        TriggerCondition::Fsm { .. } => Box::new(FsmCondition::new_trigger(&trigger_cond, shared_ctx)),
        TriggerCondition::InsectGlaiveLight { .. } => {
            Box::new(InsectGlaiveCondition::new_trigger(&trigger_cond, shared_ctx))
        }
        TriggerCondition::ChargeBlade { .. } => Box::new(ChargeBladeCondition::new_trigger(&trigger_cond, shared_ctx)),
        TriggerCondition::UseItem { .. } => Box::new(UseItemCondition::new_trigger(&trigger_cond)),
        TriggerCondition::Damage { .. } => Box::new(DamageCondition::new_trigger(&trigger_cond)),
    }
}

fn register_action(action_cfg: &configs::Action, enabled_cnt: bool) -> Option<Box<dyn AsAction>> {
    match action_cfg.cmd {
        configs::Command::SendChatMessage => Some(Box::new(SendChatMessageEvent::new(&action_cfg.param, enabled_cnt))),
        configs::Command::SystemMessage => None,
    }
}

/// 单点冷却时间管理器
pub struct SingleCoolDown {
    /// 冷却时间（秒）
    cooldown: f32,
    /// 冷却记录，记录上次触发时间
    record: Mutex<Option<DateTime<Utc>>>,
}

impl SingleCoolDown {
    pub fn new(cooldown: f32) -> Self {
        Self {
            cooldown,
            record: Mutex::new(None),
        }
    }

    pub async fn reset(&self) {
        let mut r = self.record.lock().await;
        *r = None;
    }

    pub async fn check_set(&self) -> bool {
        let now = Utc::now();
        let cd_dur = Duration::try_milliseconds((self.cooldown * 1000.0) as i64).unwrap_or_default();
        let mut record = self.record.lock().await;
        let last_time = match *record {
            Some(record) => record,
            None => {
                let default_record = now - cd_dur;
                *record = Some(default_record);
                default_record
            }
        };

        let expected_expire_time = last_time + cd_dur;
        if expected_expire_time <= now {
            // cd已过期
            *record = Some(now);
            true
        } else {
            false
        }
    }
}<|MERGE_RESOLUTION|>--- conflicted
+++ resolved
@@ -247,25 +247,15 @@
 pub struct SendChatMessageEvent {
     msg: String,
     cnt: AtomicI32,
-    enabled_cnt: bool
+    enabled_cnt: bool,
 }
 
 impl SendChatMessageEvent {
     pub fn new(msg: &str, enabled_cnt: bool) -> Self {
         SendChatMessageEvent {
             msg: msg.to_string(),
-<<<<<<< HEAD
-            cnt: AtomicI32::new({
-                if enabled_cnt {
-                    -1
-                } else {
-                    1
-                }
-            }),
-=======
             cnt: AtomicI32::new(1),
-            enabled_cnt
->>>>>>> ca0cf538
+            enabled_cnt,
         }
     }
 }
@@ -285,15 +275,10 @@
         }
         CHAT_MESSAGE_SENDER.send(&msg);
     }
-<<<<<<< HEAD
     async fn reset(&self) {
-        self.cnt.store(1, atomic::Ordering::SeqCst);
-=======
-    fn reset(&self) {
         if self.enabled_cnt {
             self.cnt.store(1, atomic::Ordering::SeqCst);
         }
->>>>>>> ca0cf538
     }
 }
 
@@ -351,27 +336,17 @@
 
     pub async fn dispatch(&mut self, event: &Event) {
         // 需要广播的消息
-<<<<<<< HEAD
-        match event.event_type() {
-            EventType::QuestStateChanged => {
-                self.broadcast_and_reset(event).await;
-                return;
-            }
-            EventType::Damage => {
-                self.broadcast(event).await;
-=======
         match event {
             Event::QuestStateChanged { new, .. } => {
                 if new == &1 {
-                    self.broadcast_and_reset(event);
+                    self.broadcast_and_reset(event).await;
                 } else {
-                    self.broadcast(event);
+                    self.broadcast(event).await;
                 }
                 return;
             }
             Event::Damage { .. } => {
-                self.broadcast(event);
->>>>>>> ca0cf538
+                self.broadcast(event).await;
                 return;
             }
             _ => {}
@@ -405,7 +380,6 @@
         .iter()
         .map(|check_cond| register_check_condition(check_cond, shared_ctx.clone()))
         .for_each(|c| builder.add_check_condition(c));
-<<<<<<< HEAD
 
     t_cfg
         .action
@@ -415,13 +389,6 @@
             _ => register_action(item, false),
         })
         .for_each(|e| builder.add_action(e));
-=======
-    
-    t_cfg.action.iter().filter_map(|item| match t_cfg.enable_cnt {
-        Some(true) => register_action(item, true),
-        _ => register_action(item, false)
-    }).for_each(|e| builder.add_action(e));
->>>>>>> ca0cf538
 
     let debug_name: &str = match &builder.name {
         Some(n) => n,
